--- conflicted
+++ resolved
@@ -523,13 +523,9 @@
     It is expected that the input function and their outputs have the correct signature. This 
     function does not perform any checks on the output types. 
 """
-<<<<<<< HEAD
-function add_axes_projected!(frame::FrameSystem{O, T}, axes::AbstractFrameAxes, parent, 
-    fun) where {O, T}
-=======
 function add_axes_projected!(frame::FrameSystem{O, T}, axes::AbstractFrameAxes, 
             parent, fun) where {O, T}
->>>>>>> e8d6d888
+
 
     funs = FrameAxesFunctions{T, O}(
         (t, x, y) -> Rotation{O}(fun(t)),
