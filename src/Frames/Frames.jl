--- conflicted
+++ resolved
@@ -52,19 +52,8 @@
     get_mappedid,
     get_mappednode,
     get_node,
-<<<<<<< HEAD
     get_node_id
-=======
-    get_node_id,
-    has_vertex,
-    add_vertex!,
-    add_edge!
 
-using JSMDInterfaces.Ephemeris
-using JSMDUtils: format_camelcase, NullEphemerisProvider
-using JSMDUtils.Math: D¹, D², D³
-using JSMDUtils.Autodiff
->>>>>>> fd53e0be
 
 using Tempo
 using Tempo:
@@ -101,10 +90,7 @@
 include("transform.jl")
 
 # Rotations definitions 
-<<<<<<< HEAD
 include("Definitions/common.jl")
-=======
->>>>>>> fd53e0be
 include("Definitions/topocentric.jl")
 include("Definitions/twovectors.jl")
 include("Definitions/ecliptic.jl")
