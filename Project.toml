--- conflicted
+++ resolved
@@ -26,11 +26,8 @@
 EphemeridesExt = ["Ephemerides"]
 
 [compat]
-<<<<<<< HEAD
 Ephemerides = "1"
-=======
 CalcephEphemeris = "1"
->>>>>>> 07b7cf19
 ForwardDiff = "0.10"
 FunctionWrappers = "1"
 FunctionWrappersWrappers = "0.1"
