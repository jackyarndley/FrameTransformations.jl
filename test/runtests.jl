--- conflicted
+++ resolved
@@ -23,11 +23,8 @@
 import FrameTransformations.Frames:
     FrameAxesFunctions, FramePointFunctions, _get_fixedrot, _empty_stv_update!
 
-<<<<<<< HEAD
-=======
 import LinearAlgebra: cross, dot, norm
 
->>>>>>> fd53e0be
 @RemoteFileSet KERNELS "Spice Kernels Set" begin
     LEAP = @RemoteFile "https://naif.jpl.nasa.gov/pub/naif/generic_kernels/lsk/latest_leapseconds.tls" dir = joinpath(
         @__DIR__, "assets"
