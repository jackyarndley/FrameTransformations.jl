using Documenter, FrameTransformations
using Pkg 

const CI = get(ENV, "CI", "false") == "true"

if CI 
    Pkg.add("Ephemerides")
    Pkg.add("ReferenceFrameRotations")
    Pkg.add("JSMDUtils")
    Pkg.add("JSMDInterfaces")
    Pkg.add("Literate")
    Pkg.add("Dates")
    Pkg.add("Tempo")
end

include("generate.jl")

makedocs(;
    authors="JSMD Development Team",
    sitename="FrameTransformations.jl",
    modules=[FrameTransformations],
    format=Documenter.HTML(; prettyurls=CI, highlights=["yaml"], ansicolor=true),
    pages=[
        "Home" => "index.md",
        "Tutorials" => [
            "01 - Frame System" => "Tutorials/gen/t00_frames.md",
            "02 - Rotation" => "Tutorials/gen/t01_rotation.md",
            "03 - Axes" => "Tutorials/gen/t02_axes.md",
            "04 - Points" => "Tutorials/gen/t03_points.md",
            # "05 - Light Time Corrections" => "Tutorials/gen/t04_lighttime.md",
            # "06 - Multi-threading" => "Tutorials/gen/t05_multithread.md"
        ],
        # "Use Cases" => [
        #     "CR3BP" => "Examples/gen/e01_cr3bp.md",
        #     "High Fidelity" => "Examples/gen/e02_hifi.md",
        #     "Custom Orbit" => "Examples/gen/e03_customorb.md"
        # ],
        "Benchmarks" => "benchmarks.md",
        "API" => [
            "Public API" => [
                "Frames" => "API/frames_api.md", 
                "Axes" => "API/axes_api.md",
                "Points" => "API/point_api.md",
                "Directions" => "API/dir_api.md"
            ],         
        ],
    ],
    clean=true,
    checkdocs=:none
)

if CI 
    deploydocs(;
<<<<<<< HEAD
        repo="github.com/JuliaSpaceMissionDesign/FrameTransformations.jl", branch="gh-pages"
=======
        repo="github.com/JuliaSpaceMissionDesign/FrameTransformations.jl", 
        branch="gh-pages"
>>>>>>> b943a348
    )
end<|MERGE_RESOLUTION|>--- conflicted
+++ resolved
@@ -51,11 +51,6 @@
 
 if CI 
     deploydocs(;
-<<<<<<< HEAD
         repo="github.com/JuliaSpaceMissionDesign/FrameTransformations.jl", branch="gh-pages"
-=======
-        repo="github.com/JuliaSpaceMissionDesign/FrameTransformations.jl", 
-        branch="gh-pages"
->>>>>>> b943a348
     )
 end