--- conflicted
+++ resolved
@@ -9,23 +9,10 @@
 [![codecov](https://codecov.io/gh/JuliaSpaceMissionDesign/FrameTransformations.jl/branch/main/graph/badge.svg?token=7fj9BjJhKF)](https://codecov.io/gh/JuliaSpaceMissionDesign/FrameTransformations.jl)
 [![Code Style: Blue](https://img.shields.io/badge/code%20style-blue-4495d1.svg)](https://github.com/invenia/BlueStyle)
 
-<<<<<<< HEAD
 Are you in search of fundamental routines for efficient and extensible frames transformations?  
 If so, this package is the ideal starting point. FrameTransformations.jl is designed to 
 provide users with  the ability to create a customized, efficient, flexible, and 
 extensible axes/point graph models for mission analysis and space mission design purposes. 
-=======
-Are you in search of fundamental routines for efficient and extensible frames transformations?  If so, `FrameTransformations` is the ideal starting point. The package is designed to provide users with the ability to create a customized, efficient, flexible, and extensible axes/point graph models for mission analysis and space mission design purposes. 
->>>>>>> b7bc3240
-
-## Installation 
-
-This package can be installed using Julia's package manager: 
-```julia 
-julia> import Pkg 
-
-julia> Pkg.add("FrameTransformations.jl");
-```
 
 ## Features 
 
